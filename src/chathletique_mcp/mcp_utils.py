--- conflicted
+++ resolved
@@ -134,9 +134,5 @@
     base_url=BASE_URL,
 )
 
-
-<<<<<<< HEAD
 mcp = FastMCP("Chatletique MCP Server", port=3000, stateless_http=True, debug=True)
-=======
-mcp = FastMCP(name="strava-mcp", auth=auth)
->>>>>>> 7d85a80f
+mcp = FastMCP(name="strava-mcp", auth=auth)